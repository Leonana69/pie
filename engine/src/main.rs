// #![allow(unused)]
//
mod client;
mod service;

mod backend;
mod batching;
mod bindings;
mod instance;
mod l4m;
mod messaging;
mod object;
mod ping;
mod runtime;
mod server;
mod tokenizer;
mod utils;

//
use anyhow::Context;
use std::path::{Path, PathBuf};

use crate::client::{Client, hash_program};
use crate::l4m::L4m;
use crate::messaging::{PubSub, PushPull};
use crate::ping::Ping;
use crate::runtime::Runtime;
use crate::server::Server;
use crate::service::Controller;
use clap::{Arg, Command};
use colored::Colorize;
use std::fs;

const PROGRAM_CACHE_DIR: &str = "./program_cache";
//
// Define a simple macro for client-side logging.
macro_rules! log_user {
    ($($arg:tt)*) => {
        println!("{}", format!("[User] {}", format_args!($($arg)*)).bright_blue());
    }
}

//use console_subscriber;

#[tokio::main]
async fn main() -> anyhow::Result<()> {
    console_subscriber::init();

    // Parse command line arguments
    let matches = Command::new("Symphony Engine")
        .version("1.0")
        .author("Symphony Team")
        .about("Symphony Engine for WebAssembly programs")
        .arg(
            Arg::new("program")
                .help("Name of the program to run (without extension)")
                .default_value("simple_decoding"),
        )
        .get_matches();

    let program_name = matches.get_one::<String>("program").unwrap();

    // 1) Ensure the cache directory exists
    fs::create_dir_all(PROGRAM_CACHE_DIR).context("Failed to create program cache directory")?;

    //let l4m_backend = backend::SimulatedBackend::new(l4m::Simulator::new()).await;
    //let ping_backend = backend::SimulatedBackend::new(ping::Simulator::new()).await;

<<<<<<< HEAD
    let endpoint = "tcp://gimlab.org:8888";
    //let endpoint = "ipc:///tmp/zmq-ipc-example";

    let backend = backend::ZmqBackend::bind(endpoint).await?;
=======
    let backend = backend::ZmqBackend::bind("tcp://127.0.0.1:8888").await?;
>>>>>>> 7887753b

    //return Ok(());

    let runtime = Runtime::new();
    runtime.load_existing_programs(Path::new(PROGRAM_CACHE_DIR))?;

    let server = Server::new("127.0.0.1:9123");
    let messaging_inst2inst = PubSub::new();
    let messaging_user2inst = PushPull::new();
    let l4m = L4m::new(backend.clone()).await;
    let ping = Ping::new(backend).await;

    l4m::set_available_models(["llama3"]);

    // Install all services
    let _ = Controller::new()
        .add("runtime", runtime)
        .add("server", server)
        .add("messaging-inst2inst", messaging_inst2inst)
        .add("messaging-user2inst", messaging_user2inst)
        .add("llama3", l4m)
        .add("ping", ping)
        .install();

    // TEST: spawn a dummy client with the program name
    tokio::spawn(dummy_client(program_name.to_string()));

    // wait forever
    tokio::signal::ctrl_c().await?;

    Ok(())
}

async fn dummy_client(program_name: String) -> anyhow::Result<()> {
    let program_path = PathBuf::from(format!(
        "../example-apps/target/wasm32-wasip2/release/{}.wasm",
        program_name
    ));

    // Check if the file exists
    if !program_path.exists() {
        log_user!("Error: Program file not found at path: {:?}", program_path);
        return Ok(());
    }

    let server_uri = "ws://127.0.0.1:9123";

    log_user!("Using program: {}", program_name);

    let mut client = Client::connect(server_uri).await?;
    let program_blob = fs::read(&program_path)?;
    let program_hash = hash_program(&program_blob);

    log_user!("Program file hash: {}", program_hash);

    // If program is not present, upload it
    if !client.program_exists(&program_hash).await? {
        log_user!("Program not found on server, uploading now...");
        client.upload_program(&program_blob).await?;
        log_user!("Program uploaded successfully!");
    }

    const num_instances: usize = 20;

    // Launch 32 instances sequentially
    let mut instances = Vec::new();
    for i in 0..num_instances {
        let instance = client.launch_instance(&program_hash).await?;
        log_user!("Instance {} launched.", instance.id());
        instances.push(instance);
    }

    // Spawn a task for each instance to handle sending and receiving concurrently.
    let mut handles = Vec::new();
    for mut instance in instances {
        let handle = tokio::spawn(async move {
            instance.send("event #1: Hello from Rust client").await?;
            instance.send("event #2: Another event").await?;
            instance.send("event #3: Another event").await?;

            while let Ok((event, message)) = instance.recv().await {
                match event.as_str() {
                    "terminated" => {
                        log_user!("Instance {} terminated. Reason: {}", instance.id(), message);
                        break;
                    }
                    _ => {
                        log_user!("Instance {} received message: {}", instance.id(), message);
                    }
                }
            }
            anyhow::Result::<()>::Ok(())
        });
        handles.push(handle);
    }

    // Wait for all instance tasks to complete.
    for handle in handles {
        handle.await??;
    }

    client.close().await?;
    log_user!("Client connection closed.");
    Ok(())
}<|MERGE_RESOLUTION|>--- conflicted
+++ resolved
@@ -44,7 +44,7 @@
 
 #[tokio::main]
 async fn main() -> anyhow::Result<()> {
-    console_subscriber::init();
+    //console_subscriber::init();
 
     // Parse command line arguments
     let matches = Command::new("Symphony Engine")
@@ -66,14 +66,7 @@
     //let l4m_backend = backend::SimulatedBackend::new(l4m::Simulator::new()).await;
     //let ping_backend = backend::SimulatedBackend::new(ping::Simulator::new()).await;
 
-<<<<<<< HEAD
-    let endpoint = "tcp://gimlab.org:8888";
-    //let endpoint = "ipc:///tmp/zmq-ipc-example";
-
-    let backend = backend::ZmqBackend::bind(endpoint).await?;
-=======
     let backend = backend::ZmqBackend::bind("tcp://127.0.0.1:8888").await?;
->>>>>>> 7887753b
 
     //return Ok(());
 
@@ -136,7 +129,7 @@
         log_user!("Program uploaded successfully!");
     }
 
-    const num_instances: usize = 20;
+    const num_instances: usize = 48;
 
     // Launch 32 instances sequentially
     let mut instances = Vec::new();
