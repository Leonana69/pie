"""Llama-Like Large Language Model Architecture (L4MA)"""

from __future__ import annotations

import time

import torch
from torch import nn

import flashinfer as ops
from flashinfer import SegmentGEMMWrapper

<<<<<<< HEAD
from config import L4maConfig
from adapter import Adapter, AdapterBuffer
=======
from config.l4ma import L4maArch
>>>>>>> 0a13c55f

VERSION = "0.1.0"


def create_fusion_map(model: nn.Module):
    """
    Analyzes the model and creates a map for fusing weights.

    Returns:
        A dictionary mapping {fused_tensor_name: {"sources": [source_names], "dim": cat_dim}}.
    """
    fusion_map = {}
    for name, module in model.named_modules():
        # --- Rule for L4maAttention QKV Fusion ---
        if isinstance(module, L4maAttention):
            # Handle weights
            target_w = f"{name}.qkv_proj.weight"
            sources_w = [
                f"{name}.q_proj.weight",
                f"{name}.k_proj.weight",
                f"{name}.v_proj.weight",
            ]
            fusion_map[target_w] = {"sources": sources_w, "dim": 0}

            # Handle biases if they exist
            if module.qkv_proj.bias is not None:
                target_b = f"{name}.qkv_proj.bias"
                sources_b = [
                    f"{name}.q_proj.bias",
                    f"{name}.k_proj.bias",
                    f"{name}.v_proj.bias",
                ]
                fusion_map[target_b] = {"sources": sources_b, "dim": 0}

        # --- Rule for L4maMlp Gate/Up Fusion ---
        elif isinstance(module, L4maMlp):
            target_w = f"{name}.gate_up_proj.weight"
            sources_w = [f"{name}.gate_proj.weight", f"{name}.up_proj.weight"]
            fusion_map[target_w] = {"sources": sources_w, "dim": 0}

    return fusion_map


class L4maMlp(nn.Module):
    """TODO: Add class docstring."""

    def __init__(self, config: L4maArch):
        """TODO: Add method docstring."""
        super().__init__()
        self.config = config
        self.gate_up_proj = nn.Linear(
            config.hidden_size,
            2 * config.intermediate_size,  # Double the output dimension
            bias=False,
            device=config.device,
            dtype=config.dtype,
        )
        self.down_proj = nn.Linear(
            config.intermediate_size,
            config.hidden_size,
            bias=False,
            device=config.device,
            dtype=config.dtype,
        )
        self.act_fn = nn.SiLU()

    def forward(self, x):
        """TODO: Add method docstring."""
        gate_up_proj_out = self.gate_up_proj(x)
        gate_proj, up_proj = gate_up_proj_out.chunk(2, dim=-1)

        interim = self.act_fn(gate_proj) * up_proj

        down_proj = self.down_proj(interim)
        return down_proj


class L4maAttention(nn.Module):
    """TODO: Add class docstring."""

    def __init__(self, config: L4maArch, layer_idx: int):
        """TODO: Add method docstring."""
        super().__init__()
        self.config = config
        self.layer_idx = layer_idx

        # Define the output sizes for Q, K, and V for clarity
        self.q_size = config.num_query_heads * config.head_size
        self.k_size = config.num_key_value_heads * config.head_size
        self.v_size = config.num_key_value_heads * config.head_size

        self.qkv_proj = nn.Linear(
            config.hidden_size,
            self.q_size + self.k_size + self.v_size,
            bias=config.use_qkv_bias,
            device=config.device,
            dtype=config.dtype,
        )

        self.o_proj = nn.Linear(
            config.num_query_heads * config.head_size,
            config.hidden_size,
            bias=False,
            device=config.device,
            dtype=config.dtype,
        )

    def forward(
<<<<<<< HEAD
            self,
            adapter_buffer: AdapterBuffer | None,
            wrapper,
            hidden_states: torch.Tensor,
            position_ids: torch.Tensor,
            kv_cache_at_layer: torch.Tensor,
            kv_page_indices: torch.Tensor,
            kv_page_indptr: torch.Tensor,
            kv_last_page_lens: torch.Tensor,
            batch_indices: torch.Tensor,
            batch_positions: torch.Tensor,
=======
        self,
        wrapper,
        hidden_states: torch.Tensor,
        position_ids: torch.Tensor,
        kv_cache_at_layer: torch.Tensor,
        kv_page_indices: torch.Tensor,
        kv_page_indptr: torch.Tensor,
        kv_last_page_lens: torch.Tensor,
        batch_indices: torch.Tensor,
        batch_positions: torch.Tensor,
>>>>>>> 0a13c55f
    ) -> torch.Tensor:
        """TODO: Add method docstring."""

        n, _ = hidden_states.size()
        qkv_states = self.qkv_proj(hidden_states)
        query_states, key_states, value_states = torch.split(
            qkv_states, [self.q_size, self.k_size, self.v_size], dim=-1
        )

        # apply adapters if provided
        if adapter_buffer is not None:
            delta = adapter_buffer.compute_lora_delta(self.layer_idx, hidden_states)
            q_delta = delta[0]
            k_delta = delta[1]
            v_delta = delta[2]
            query_states.add_(q_delta)
            key_states.add_(k_delta)
            value_states.add_(v_delta)

        # Reshape and continue as before
        query_states = query_states.view(
            n, self.config.num_query_heads, self.config.head_size
        )
        key_states = key_states.view(
            n, self.config.num_key_value_heads, self.config.head_size
        )
        value_states = value_states.view(
            n, self.config.num_key_value_heads, self.config.head_size
        )

        # print(position_ids)
        ops.apply_llama31_rope_pos_ids_inplace(
            q=query_states, k=key_states, pos_ids=position_ids
        )

        # Ensure query_states matches the configured dtype for FlashInfer plan
        if query_states.dtype != self.config.dtype:
            query_states = query_states.to(self.config.dtype)

        ops.append_paged_kv_cache(
            append_key=key_states,
            append_value=value_states,
            batch_indices=batch_indices,
            positions=batch_positions,
            paged_kv_cache=kv_cache_at_layer[self.layer_idx],
            kv_indices=kv_page_indices,
            kv_indptr=kv_page_indptr,
            kv_last_page_len=kv_last_page_lens,
            kv_layout="NHD",
        )

        attn_output = wrapper.run(query_states, kv_cache_at_layer[self.layer_idx])
        attn_output = attn_output.reshape(n, -1)

        attn_output = self.o_proj(attn_output)

        return attn_output


class L4maDecoderLayer(nn.Module):
    """TODO: Add class docstring."""

    def __init__(self, config: L4maArch, layer_idx: int):
        """TODO: Add method docstring."""
        super().__init__()

        self.self_attn = L4maAttention(config, layer_idx)

        self.mlp = L4maMlp(config)
        self.input_layernorm = nn.RMSNorm(
            config.hidden_size,
            eps=config.rms_norm_eps,
            device=config.device,
            dtype=config.dtype,
        )
        self.post_attention_layernorm = nn.RMSNorm(
            config.hidden_size,
            eps=config.rms_norm_eps,
            device=config.device,
            dtype=config.dtype,
        )

    def forward(
<<<<<<< HEAD
            self,
            adapter_buffer: AdapterBuffer | None,
            wrapper,
            hidden_states: torch.Tensor,
            position_ids: torch.Tensor,
            kv_cache_at_layer: torch.Tensor,
            kv_page_indices: torch.Tensor,
            kv_page_indptr: torch.Tensor,
            kv_last_page_lens: torch.Tensor,
            batch_indices: torch.Tensor,
            batch_positions: torch.Tensor,
=======
        self,
        wrapper,
        hidden_states: torch.Tensor,
        position_ids: torch.Tensor,
        kv_cache_at_layer: torch.Tensor,
        kv_page_indices: torch.Tensor,
        kv_page_indptr: torch.Tensor,
        kv_last_page_lens: torch.Tensor,
        batch_indices: torch.Tensor,
        batch_positions: torch.Tensor,
>>>>>>> 0a13c55f
    ) -> torch.Tensor:
        """TODO: Add method docstring."""
        residual = hidden_states

        hidden_states = self.input_layernorm(hidden_states)

        # Self Attention
        hidden_states = self.self_attn(
            adapter_buffer=adapter_buffer,
            wrapper=wrapper,
            hidden_states=hidden_states,
            position_ids=position_ids,
            kv_cache_at_layer=kv_cache_at_layer,
            kv_page_indices=kv_page_indices,
            kv_page_indptr=kv_page_indptr,
            kv_last_page_lens=kv_last_page_lens,
            batch_indices=batch_indices,
            batch_positions=batch_positions,
        )

        hidden_states = residual + hidden_states

        # Fully Connected
        residual = hidden_states
        hidden_states = self.post_attention_layernorm(hidden_states)

        hidden_states = self.mlp(hidden_states)

        hidden_states = residual + hidden_states

        return hidden_states


class L4maModel(nn.Module):
    """TODO: Add class docstring."""

    def __init__(self, config: L4maArch):
        """TODO: Add method docstring."""
        super().__init__()
        self.config = config

        self.embed_tokens = nn.Embedding(
            config.vocab_size,
            config.hidden_size,
            padding_idx=0,
            device=config.device,
            dtype=config.dtype,
        )
        self.layers = nn.ModuleList(
            [
                L4maDecoderLayer(config, layer_idx)
                for layer_idx in range(config.num_layers)
            ]
        )
        self.norm = nn.RMSNorm(
            config.hidden_size,
            eps=config.rms_norm_eps,
            device=config.device,
            dtype=config.dtype,
        )

        # 128 MB workspace buffer for ops
        self.workspace_buffer = torch.empty(
            128 * 1024 * 1024, dtype=torch.uint8, device=config.device
        )
        self.wrapper_decode = ops.BatchDecodeWithPagedKVCacheWrapper(
            self.workspace_buffer, "NHD"
        )
        self.wrapper_append = ops.BatchPrefillWithPagedKVCacheWrapper(
            self.workspace_buffer, "NHD"
        )
        self.wrapper_segment_gemm = ops.SegmentGEMMWrapper(
            self.workspace_buffer
        )

    @torch.inference_mode()
    def forward(
<<<<<<< HEAD
            self,
            adapter: Adapter | None,
            seeds: torch.Tensor | None,
            input_embeds: torch.Tensor,
            position_ids: torch.Tensor,
            kv_cache_at_layer: list[torch.Tensor],
            kv_page_indices: torch.Tensor,
            kv_page_indptr: torch.Tensor,
            kv_last_page_lens: torch.Tensor,
            qo_indptr: torch.Tensor,
            custom_mask: torch.Tensor,
            single_token_inference_mode: bool = False,
=======
        self,
        input_embeds: torch.Tensor,
        position_ids: torch.Tensor,
        kv_cache_at_layer: torch.Tensor,
        kv_page_indices: torch.Tensor,
        kv_page_indptr: torch.Tensor,
        kv_last_page_lens: torch.Tensor,
        qo_indptr: torch.Tensor,
        custom_mask: torch.Tensor,
        single_token_inference_mode: bool = False,
>>>>>>> 0a13c55f
    ) -> torch.Tensor:
        """TODO: Add method docstring."""
        hidden_states = input_embeds
        n, _ = hidden_states.size()

        page_size = kv_cache_at_layer[0].shape[2]

        batch_indices, batch_positions = ops.get_batch_indices_positions(
            append_indptr=qo_indptr,
            seq_lens=ops.get_seq_lens(kv_page_indptr, kv_last_page_lens, page_size),
            nnz=n,
        )

        # concat all weights for segment gemm.
        # we assume requests are sorted such that initial n requests are the ones with adapters
        if adapter is not None:

            adapter_buffer = AdapterBuffer(
                adapter=adapter,
                seeds=seeds,
            )
        else:
            adapter_buffer = None

        # check if its decoding (qo_indptr is )
        if single_token_inference_mode:
            self.wrapper_decode.plan(
                indptr=kv_page_indptr,
                indices=kv_page_indices,
                last_page_len=kv_last_page_lens,
                num_qo_heads=self.config.num_query_heads,
                num_kv_heads=self.config.num_key_value_heads,
                head_dim=self.config.head_size,
                page_size=page_size,
                pos_encoding_mode="NONE",
                q_data_type=self.config.dtype,
            )
            wrapper = self.wrapper_decode
        else:
            self.wrapper_append.plan(
                qo_indptr=qo_indptr,
                paged_kv_indptr=kv_page_indptr,
                paged_kv_indices=kv_page_indices,
                paged_kv_last_page_len=kv_last_page_lens,
                num_qo_heads=self.config.num_query_heads,
                num_kv_heads=self.config.num_key_value_heads,
                head_dim_qk=self.config.head_size,
                page_size=page_size,
                custom_mask=custom_mask,
                q_data_type=self.config.dtype,
            )
            wrapper = self.wrapper_append

        for decoder_layer in self.layers:
            layer_outputs = decoder_layer(
                adapter_buffer=adapter_buffer,
                wrapper=wrapper,
                hidden_states=hidden_states,
                position_ids=position_ids,
                kv_cache_at_layer=kv_cache_at_layer,
                kv_page_indices=kv_page_indices,
                kv_page_indptr=kv_page_indptr,
                kv_last_page_lens=kv_last_page_lens,
                batch_indices=batch_indices,
                batch_positions=batch_positions,
            )

            hidden_states = layer_outputs

        hidden_states = self.norm(hidden_states)

        return hidden_states


class L4maForCausalLM(nn.Module):
    """TODO: Add class docstring."""

    def __init__(self, config: L4maArch):
        """TODO: Add method docstring."""
        super().__init__()
        self.config = config
        self.model = L4maModel(config)
        self.lm_head = nn.Linear(
            config.hidden_size,
            config.vocab_size,
            bias=False,
            device=config.device,
            dtype=config.dtype,
        )

    def forward(self):
        """
        Should not be called. Method 'forward' is abstract in class
        'torch.nn.modules.module' so must be overridden in child class.
        """
        raise NotImplementedError("Should not be called")<|MERGE_RESOLUTION|>--- conflicted
+++ resolved
@@ -1,21 +1,13 @@
 """Llama-Like Large Language Model Architecture (L4MA)"""
 
 from __future__ import annotations
-
-import time
 
 import torch
 from torch import nn
 
 import flashinfer as ops
-from flashinfer import SegmentGEMMWrapper
-
-<<<<<<< HEAD
-from config import L4maConfig
-from adapter import Adapter, AdapterBuffer
-=======
+
 from config.l4ma import L4maArch
->>>>>>> 0a13c55f
 
 VERSION = "0.1.0"
 
@@ -124,19 +116,6 @@
         )
 
     def forward(
-<<<<<<< HEAD
-            self,
-            adapter_buffer: AdapterBuffer | None,
-            wrapper,
-            hidden_states: torch.Tensor,
-            position_ids: torch.Tensor,
-            kv_cache_at_layer: torch.Tensor,
-            kv_page_indices: torch.Tensor,
-            kv_page_indptr: torch.Tensor,
-            kv_last_page_lens: torch.Tensor,
-            batch_indices: torch.Tensor,
-            batch_positions: torch.Tensor,
-=======
         self,
         wrapper,
         hidden_states: torch.Tensor,
@@ -147,25 +126,15 @@
         kv_last_page_lens: torch.Tensor,
         batch_indices: torch.Tensor,
         batch_positions: torch.Tensor,
->>>>>>> 0a13c55f
     ) -> torch.Tensor:
         """TODO: Add method docstring."""
 
         n, _ = hidden_states.size()
+
         qkv_states = self.qkv_proj(hidden_states)
         query_states, key_states, value_states = torch.split(
             qkv_states, [self.q_size, self.k_size, self.v_size], dim=-1
         )
-
-        # apply adapters if provided
-        if adapter_buffer is not None:
-            delta = adapter_buffer.compute_lora_delta(self.layer_idx, hidden_states)
-            q_delta = delta[0]
-            k_delta = delta[1]
-            v_delta = delta[2]
-            query_states.add_(q_delta)
-            key_states.add_(k_delta)
-            value_states.add_(v_delta)
 
         # Reshape and continue as before
         query_states = query_states.view(
@@ -231,19 +200,6 @@
         )
 
     def forward(
-<<<<<<< HEAD
-            self,
-            adapter_buffer: AdapterBuffer | None,
-            wrapper,
-            hidden_states: torch.Tensor,
-            position_ids: torch.Tensor,
-            kv_cache_at_layer: torch.Tensor,
-            kv_page_indices: torch.Tensor,
-            kv_page_indptr: torch.Tensor,
-            kv_last_page_lens: torch.Tensor,
-            batch_indices: torch.Tensor,
-            batch_positions: torch.Tensor,
-=======
         self,
         wrapper,
         hidden_states: torch.Tensor,
@@ -254,7 +210,6 @@
         kv_last_page_lens: torch.Tensor,
         batch_indices: torch.Tensor,
         batch_positions: torch.Tensor,
->>>>>>> 0a13c55f
     ) -> torch.Tensor:
         """TODO: Add method docstring."""
         residual = hidden_states
@@ -263,7 +218,6 @@
 
         # Self Attention
         hidden_states = self.self_attn(
-            adapter_buffer=adapter_buffer,
             wrapper=wrapper,
             hidden_states=hidden_states,
             position_ids=position_ids,
@@ -316,7 +270,6 @@
             dtype=config.dtype,
         )
 
-        # 128 MB workspace buffer for ops
         self.workspace_buffer = torch.empty(
             128 * 1024 * 1024, dtype=torch.uint8, device=config.device
         )
@@ -326,26 +279,8 @@
         self.wrapper_append = ops.BatchPrefillWithPagedKVCacheWrapper(
             self.workspace_buffer, "NHD"
         )
-        self.wrapper_segment_gemm = ops.SegmentGEMMWrapper(
-            self.workspace_buffer
-        )
-
-    @torch.inference_mode()
+
     def forward(
-<<<<<<< HEAD
-            self,
-            adapter: Adapter | None,
-            seeds: torch.Tensor | None,
-            input_embeds: torch.Tensor,
-            position_ids: torch.Tensor,
-            kv_cache_at_layer: list[torch.Tensor],
-            kv_page_indices: torch.Tensor,
-            kv_page_indptr: torch.Tensor,
-            kv_last_page_lens: torch.Tensor,
-            qo_indptr: torch.Tensor,
-            custom_mask: torch.Tensor,
-            single_token_inference_mode: bool = False,
-=======
         self,
         input_embeds: torch.Tensor,
         position_ids: torch.Tensor,
@@ -356,7 +291,6 @@
         qo_indptr: torch.Tensor,
         custom_mask: torch.Tensor,
         single_token_inference_mode: bool = False,
->>>>>>> 0a13c55f
     ) -> torch.Tensor:
         """TODO: Add method docstring."""
         hidden_states = input_embeds
@@ -369,17 +303,6 @@
             seq_lens=ops.get_seq_lens(kv_page_indptr, kv_last_page_lens, page_size),
             nnz=n,
         )
-
-        # concat all weights for segment gemm.
-        # we assume requests are sorted such that initial n requests are the ones with adapters
-        if adapter is not None:
-
-            adapter_buffer = AdapterBuffer(
-                adapter=adapter,
-                seeds=seeds,
-            )
-        else:
-            adapter_buffer = None
 
         # check if its decoding (qo_indptr is )
         if single_token_inference_mode:
@@ -389,7 +312,7 @@
                 last_page_len=kv_last_page_lens,
                 num_qo_heads=self.config.num_query_heads,
                 num_kv_heads=self.config.num_key_value_heads,
-                head_dim=self.config.head_size,
+                head_dim=self.config.hidden_size // self.config.num_query_heads,
                 page_size=page_size,
                 pos_encoding_mode="NONE",
                 q_data_type=self.config.dtype,
@@ -403,7 +326,7 @@
                 paged_kv_last_page_len=kv_last_page_lens,
                 num_qo_heads=self.config.num_query_heads,
                 num_kv_heads=self.config.num_key_value_heads,
-                head_dim_qk=self.config.head_size,
+                head_dim_qk=self.config.hidden_size // self.config.num_query_heads,
                 page_size=page_size,
                 custom_mask=custom_mask,
                 q_data_type=self.config.dtype,
@@ -412,7 +335,6 @@
 
         for decoder_layer in self.layers:
             layer_outputs = decoder_layer(
-                adapter_buffer=adapter_buffer,
                 wrapper=wrapper,
                 hidden_states=hidden_states,
                 position_ids=position_ids,
