--- conflicted
+++ resolved
@@ -1,63 +1,13 @@
-<<<<<<< HEAD
-import fire
-=======
 # pylint: disable-all
 # type: ignore
 # Ignoring checks for pylint and pyright since we are actively working on this file
 
-import enum
-import os
-import random
-import struct
-import sys
-import threading
-import time
-from pathlib import Path
-
 import fire
-import msgpack
-import msgspec
-import torch
-import ztensor
-import zmq
-from platformdirs import user_cache_dir
-from tqdm import tqdm
-from websockets.sync.client import connect
->>>>>>> 30756bd7
 
 from handler import Handler
-<<<<<<< HEAD
 from model_factory import create_model_and_fusion_map
 from model_loader import load_model as load_model_common
 from server_common import build_config, print_config, start_service
-=======
-from model.gptoss import GPTOSSForCausalLM, GPTOSSTensorLoader
-from model.l4ma import L4maForCausalLM, L4maTensorLoader
-from model.qwen3 import Qwen3ForCausalLM, Qwen3TensorLoader
-from message import (
-    EmbedImageRequest,
-    ForwardPassRequest,
-    HandshakeRequest,
-    InitializeAdapterRequest,
-    QueryRequest,
-    UpdateAdapterRequest,
-    HeartbeatRequest,
-    UploadAdapterRequest,
-    DownloadAdapterRequest,
-)
-
-
-class HandlerId(enum.Enum):
-    HANDSHAKE = 0
-    HEARTBEAT = 1
-    QUERY = 2
-    FORWARD_PASS = 3
-    EMBED_IMAGE = 4
-    INITIALIZE_ADAPTER = 5
-    UPDATE_ADAPTER = 6
-    UPLOAD_HANDLER = 7
-    DOWNLOAD_HANDLER = 8
->>>>>>> 30756bd7
 
 
 def main(
@@ -98,187 +48,7 @@
         device: The device to run the model on (e.g., 'cuda:0' or 'cpu').
         dtype: The data type for model weights (e.g., 'bfloat16', 'float16').
     """
-<<<<<<< HEAD
     config = build_config(
-=======
-    # Resolve cache_dir using the precedence: CLI arg > Environment Var > Platform Default
-    resolved_cache_dir = (
-        cache_dir or os.environ.get("PIE_HOME") or str(Path(user_cache_dir("pie")))
-    )
-
-    # Create a config dictionary from function arguments for downstream use.
-    # The 'locals()' function conveniently captures all arguments.
-    config = locals()
-    config["cache_dir"] = resolved_cache_dir  # Update with the resolved path
-
-    print("--- Configuration ---")
-    for key, value in config.items():
-        print(f"{key}: {value}")
-    print("----------------------")
-
-    model_instance, model_metadata = load_model(config)
-    start_service(config, model_instance, model_metadata)
-
-
-def load_model(config: dict):
-    model_name = config["model"]
-    cache_dir = config["cache_dir"]
-    model_path = Path(cache_dir) / "models"
-    metadata_path = model_path / f"{model_name}.toml"
-
-    if not metadata_path.exists():
-        raise FileNotFoundError(f"Metadata file not found at: {metadata_path}")
-
-    model_device = config["device"]
-    model_dtype = getattr(torch, config["dtype"])
-    model_info = ModelInfo.load_from_file(str(metadata_path), model_device, model_dtype)
-
-    # Instantiate model and create tensor loader based on architecture
-    match model_info.architecture.type.lower():
-        case "qwen3":
-            model = Qwen3ForCausalLM(model_info.architecture)
-            tensor_loader = Qwen3TensorLoader(model)
-        case "l4ma":
-            model = L4maForCausalLM(model_info.architecture)
-            tensor_loader = L4maTensorLoader(model)
-        case "gptoss":
-            model = GPTOSSForCausalLM(model_info.architecture)
-            tensor_loader = GPTOSSTensorLoader(model)
-        case _:
-            raise ValueError(
-                f"Unsupported architecture type: {model_info.architecture.type}"
-            )
-
-    # Prepare for loading
-    model_state_keys = set(model.state_dict().keys())
-    loaded_keys = set()
-
-    # Track which checkpoint file each tensor comes from
-    checkpoint_tensor_to_file = {}
-
-    # First pass: scan all checkpoint files to build tensor-to-file mapping
-    print("Scanning checkpoint files...")
-    try:
-        for param_file in model_info.parameters:
-            weights_path = model_path / model_name / param_file
-            with ztensor.Reader(str(weights_path)) as reader:
-                tensor_names = reader.get_tensor_names()
-                pbar_desc = (
-                    f"Scanning {param_file[:30]}..."
-                    if len(param_file) > 30
-                    else f"Scanning {param_file}"
-                )
-                for name in tqdm(tensor_names, desc=pbar_desc, unit="tensors"):
-                    checkpoint_tensor_to_file[name] = weights_path
-
-        # Second pass: process all runtime tensors using the tensor loader
-        print("\nProcessing runtime tensors...")
-
-        for runtime_tensor_name in tqdm(
-            model_state_keys, desc="Processing tensors", unit="tensors"
-        ):
-            if runtime_tensor_name in loaded_keys:
-                continue  # Skip already loaded tensors
-
-            # Query which checkpoint tensors are needed
-            required_checkpoint_tensors = tensor_loader.query(runtime_tensor_name)
-
-            # Load required checkpoint tensors on demand
-            available_tensors = {}
-            missing_tensors = []
-
-            for checkpoint_name in required_checkpoint_tensors:
-                if checkpoint_name not in checkpoint_tensor_to_file:
-                    missing_tensors.append(checkpoint_name)
-                    continue
-
-                try:
-                    checkpoint_file_path = checkpoint_tensor_to_file[checkpoint_name]
-                    with ztensor.Reader(str(checkpoint_file_path)) as reader:
-                        available_tensors[checkpoint_name] = reader.read_tensor(
-                            checkpoint_name, to="torch"
-                        )
-                except Exception as e:
-                    print(
-                        f"    Error loading checkpoint tensor '{checkpoint_name}': {e}"
-                    )
-                    missing_tensors.append(checkpoint_name)
-
-            if missing_tensors:
-                # Weight tying for lm_head.weight is handled separately
-                if runtime_tensor_name != "lm_head.weight":
-                    print(
-                        f"    Warning: Missing checkpoint tensors for '{runtime_tensor_name}': {missing_tensors}"
-                    )
-                continue
-
-            # Load the runtime tensor using the tensor loader
-            try:
-                runtime_tensor = tensor_loader.load(
-                    runtime_tensor_name, available_tensors
-                )
-                param = model.state_dict()[runtime_tensor_name]
-
-                if runtime_tensor.shape != param.shape:
-                    print(
-                        f"    Warning: Shape mismatch for tensor '{runtime_tensor_name}'. "
-                        f"Expected {param.shape}, got {runtime_tensor.shape}. Skipping."
-                    )
-                    continue
-
-                with torch.no_grad():
-                    param.copy_(runtime_tensor, non_blocking=True)
-                loaded_keys.add(runtime_tensor_name)
-
-            except Exception as e:
-                print(f"    Error loading tensor '{runtime_tensor_name}': {e}")
-                continue
-
-        # Handle weight tying for lm_head
-        if "lm_head.weight" in model_state_keys and "lm_head.weight" not in loaded_keys:
-            model.state_dict()["lm_head.weight"].copy_(
-                model.model.embed_tokens.weight, non_blocking=True
-            )
-            loaded_keys.add("lm_head.weight")
-
-        missing_keys = model_state_keys - loaded_keys
-        if missing_keys:
-            print("\nWarning: Some model weights were not found in any parameter file:")
-            for key in sorted(list(missing_keys)):
-                print(f"  - {key}")
-        else:
-            print("\nSuccessfully loaded all expected model weights.")
-
-        model.eval()
-        return model, model_info
-
-    except ztensor.ZTensorError as e:
-        print(
-            f"Fatal Error: Failed to read a ztensor file. Error: {e}", file=sys.stderr
-        )
-        sys.exit(1)
-    except Exception as e:
-        print(
-            f"An unexpected fatal error occurred during model loading: {e}",
-            file=sys.stderr,
-        )
-        sys.exit(1)
-
-
-def start_service(config, model, model_info):
-    """
-    Initializes and starts the service, including the ZMQ server and registration threads.
-    """
-    if config["controller_host"] in ["127.0.0.1", "localhost"]:
-        unique_id = random.randint(1000, 9999)
-        endpoint = f"ipc:///tmp/pie-service-{unique_id}"
-        real_endpoint = endpoint
-    else:
-        endpoint = f"tcp://{config['host']}:{config['port']}"
-        real_endpoint = f"tcp://*:{config['port']}"
-
-    handler = Handler(
->>>>>>> 30756bd7
         model=model,
         host=host,
         port=port,
@@ -296,7 +66,6 @@
         dtype=dtype,
     )
 
-<<<<<<< HEAD
     print_config(config)
 
     model_instance, model_metadata = load_model_common(
@@ -309,202 +78,7 @@
         model=model_instance,
         model_info=model_metadata,
     )
-=======
-    context = zmq.Context()
-    socket = context.socket(zmq.ROUTER)
-    socket.bind(real_endpoint)
-
-    # Start ZMQ server and registration in daemon threads
-    threading.Thread(target=run_zmq_server, args=(socket, handler), daemon=True).start()
-    threading.Thread(target=register, args=(config, endpoint), daemon=True).start()
-
-    # Keep main thread alive to handle shutdown
-    try:
-        while True:
-            time.sleep(1)
-    except KeyboardInterrupt:
-        print("\nShutting down server...")
-    finally:
-        socket.close()
-        context.term()
-        print("Server shutdown complete.")
-
-
-def register(config, endpoint):
-    """
-    Registers this service with the controller in a separate thread.
-    """
-    controller_addr = f"ws://{config['controller_host']}:{config['controller_port']}"
-    try:
-        # MODIFICATION 1: Added 'open_timeout=10' to attempt connection for 10 seconds.
-        with connect(controller_addr, open_timeout=10) as websocket:
-            # Authenticate with the controller
-            websocket.send(
-                msgpack.packb(
-                    {
-                        "type": "authenticate",
-                        "corr_id": 0,
-                        "token": config["auth_token"],
-                    },
-                    use_bin_type=True,
-                )
-            )
-            auth_response = msgpack.unpackb(websocket.recv(), raw=False)
-            if not auth_response.get("successful"):
-                print(
-                    f"Authentication failed: {auth_response.get('result', 'Unknown error')}"
-                )
-                # Use os._exit(1) to terminate the entire process immediately from a thread
-                os._exit(1)
-
-            # Register the service endpoint
-            websocket.send(
-                msgpack.packb(
-                    {
-                        "type": "attach_remote_service",
-                        "corr_id": 0,
-                        "endpoint": endpoint,
-                        "service_name": config["model"],
-                        "service_type": "model",
-                    },
-                    use_bin_type=True,
-                )
-            )
-            reg_response = msgpack.unpackb(websocket.recv(), raw=False)
-            if not reg_response.get("successful"):
-                print(
-                    f"Controller registration failed: {reg_response.get('result', 'Unknown error')}"
-                )
-                os._exit(1)
-
-            print(f"Registered with controller at {controller_addr}")
-
-    # MODIFICATION 2: Catch connection errors (including timeout) and exit the program.
-    # The 'TimeoutError' is raised by 'open_timeout'.
-    except (ConnectionRefusedError, TimeoutError) as e:
-        print(
-            f"Failed to connect to the controller at {controller_addr} within 10 seconds."
-        )
-        print(f"Error: {e}")
-        print("Please ensure the controller is running and accessible. Terminating.")
-        os._exit(1)
-    except Exception as e:
-        print(f"An unexpected error occurred during registration: {e}. Terminating.")
-        os._exit(1)
-
-
-def run_zmq_server(socket, handler):
-    """
-    Runs the ZMQ server loop, listening for and processing client requests.
-    Exits the program if a heartbeat is not received for 7 seconds or if any
-    exception occurs.
-    """
-    # --- MODIFICATION: Set heartbeat timeout and initialize timer ---
-    # Temporarily set to 60 seconds as a temporary fix to avoid the backend exiting
-    # during FlashInfer JIT compilation.
-    HEARTBEAT_TIMEOUT = 60  # seconds
-    last_heartbeat_time = time.monotonic()
-
-    # --- CORRECTION: Keys should be integer values of the enums ---
-    DECODERS = {
-        HandlerId.HANDSHAKE.value: msgspec.msgpack.Decoder(HandshakeRequest),
-        HandlerId.HEARTBEAT.value: msgspec.msgpack.Decoder(HeartbeatRequest),
-        HandlerId.QUERY.value: msgspec.msgpack.Decoder(QueryRequest),
-        HandlerId.FORWARD_PASS.value: msgspec.msgpack.Decoder(ForwardPassRequest),
-        HandlerId.EMBED_IMAGE.value: msgspec.msgpack.Decoder(EmbedImageRequest),
-        HandlerId.INITIALIZE_ADAPTER.value: msgspec.msgpack.Decoder(
-            InitializeAdapterRequest
-        ),
-        HandlerId.UPDATE_ADAPTER.value: msgspec.msgpack.Decoder(UpdateAdapterRequest),
-        HandlerId.UPLOAD_HANDLER.value: msgspec.msgpack.Decoder(UploadAdapterRequest),
-        HandlerId.DOWNLOAD_HANDLER.value: msgspec.msgpack.Decoder(
-            DownloadAdapterRequest
-        ),
-    }
-    MSGPACK_ENCODER = msgspec.msgpack.Encoder()
-
-    poller = zmq.Poller()
-    poller.register(socket, zmq.POLLIN)
-
-    try:
-        while True:
-            # Check for heartbeat timeout before waiting for a message
-            if time.monotonic() - last_heartbeat_time > HEARTBEAT_TIMEOUT:
-                os._exit(1)  # Use os._exit for immediate termination from a thread
-
-            # Poll for 1 second to remain responsive to the heartbeat check
-            events = dict(poller.poll(timeout=1000))
-            if socket in events:
-                message = socket.recv_multipart()
-            else:
-                # Poller timed out, loop again to re-check the heartbeat timer
-                continue
-
-            if len(message) < 3:
-                print(f"[!] Received invalid message: {message}")
-                continue
-
-            client_identity, corr_id_bytes, handler_id_bytes = message[:3]
-            try:
-                corr_id = struct.unpack(">I", corr_id_bytes)[0]
-                handler_id = struct.unpack(">I", handler_id_bytes)[0]
-                reqs = [DECODERS[handler_id].decode(m) for m in message[3:]]
-            except (struct.error, KeyError, msgspec.DecodeError) as e:
-                print(f"[!] Error decoding request header or payload: {e}")
-                continue
-
-            if not reqs:
-                print(f"[!] Received empty request body")
-                continue
-
-            resps = []
-            # The match statement correctly compares the integer handler_id with enum values
-            match handler_id:
-                case HandlerId.HANDSHAKE.value:
-                    resps = handler.handshake(reqs)
-                case HandlerId.HEARTBEAT.value:
-                    # print(f"[*] Heartbeat received at {time.time()}")
-                    last_heartbeat_time = time.monotonic()
-                    resps = handler.heartbeat(reqs)
-                case HandlerId.QUERY.value:
-                    resps = handler.query(reqs)
-                case HandlerId.FORWARD_PASS.value:
-                    resps = handler.forward_pass(reqs)
-                case HandlerId.EMBED_IMAGE.value:
-                    handler.embed_image(reqs)
-                case HandlerId.INITIALIZE_ADAPTER.value:
-                    handler.initialize_adapter(reqs)
-                case HandlerId.UPDATE_ADAPTER.value:
-                    handler.update_adapter(reqs)
-                case HandlerId.UPLOAD_HANDLER.value:
-                    handler.upload_handler(reqs)
-                case HandlerId.DOWNLOAD_HANDLER.value:
-                    resps = handler.download_handler(reqs)
-                case _:
-                    print(f"[!] Unknown handler ID: {handler_id}", file=sys.stderr)
-
-            if resps:
-                response_msg = [client_identity, corr_id_bytes, handler_id_bytes] + [
-                    MSGPACK_ENCODER.encode(r) for r in resps
-                ]
-                socket.send_multipart(response_msg)
-
-    except Exception as e:
-        print(
-            f"\n[!!!] A fatal, unhandled error occurred in the ZMQ server loop: {e}",
-        )
-        import traceback
-
-        traceback.print_exc()
-        os._exit(1)
 
 
 if __name__ == "__main__":
-    # log_file = open("service.log", "w", buffering=1)
-
-    # Redirect stdout and stderr to the log file
-    # sys.stdout = log_file
-    # sys.stderr = log_file
-    # --------------------------
-    fire.Fire(main)
->>>>>>> 30756bd7
+    fire.Fire(main)